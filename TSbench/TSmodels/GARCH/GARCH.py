--- conflicted
+++ resolved
@@ -5,6 +5,7 @@
 from numpy import random as rand
 
 from TSbench.TSmodels.models import GeneratorModel
+
 
 class GARCH(GeneratorModel):
     """Generate outputs using the GARCH models within a simulation.
@@ -115,7 +116,6 @@
         # generate
         for t in range(0, N):
             vol[t] = np.sqrt(
-<<<<<<< HEAD
                 (self.C + self.generate_ma(epsilon, t) + self.generate_ar(vol, t))[0, 0]
             )
             epsilon[t] = vol[t] * z[t]
@@ -123,13 +123,6 @@
         return self.set_data(
             data=[epsilon.reshape(N, 1), vol.reshape(N, 1)], collision=collision
         )
-=======
-                (self.C + self.generate_ma(epsilon, t) + self.generate_ar(vol, t))[0,0]
-            )
-            epsilon[t] = vol[t] * z[t]
-
-        return self.set_data(data=[epsilon.reshape(N, 1), vol.reshape(N, 1)], collision=collision)
->>>>>>> db39ee64
 
     def generate_ar(self, vol: np.ndarray, t: int) -> np.array:
         """Generate the GARCH autoregressive process with lagged values.
