from __future__ import annotations
from abc import ABC
<<<<<<< HEAD
import logging
import math
import os
import shutil
=======
import pandas as pd
import numpy as np
import math
import os
import shutil
import logging
>>>>>>> db39ee64
from typing import Callable

from TSbench.TSdata.DataFormat import convert_to_TSdf
from joblib import Parallel, delayed
<<<<<<< HEAD
import numpy as np
import pandas as pd

=======
>>>>>>> db39ee64

class TSloader(ABC):
    def __init__(
        self,
        path: str = "data/",
        datatype: str = None,
        split_pattern: np.ndarray = np.array([]),
        subsplit_pattern: np.ndarray = np.array([]),
        subsplit_pattern_index: np.ndarray = np.array([]),
        parallel: bool = False,
        permission: str = "overwrite",
        autoload: bool = True,
    ) -> "TSloader":
        """Init method."""
        # Permissions
        self.set_permission(permission)  # read, write, overwrite

        # Initialize without parallel
        self.parallel = False

        # Set path
        self.set_path(path)

        # Initialize metadata
        self.load_metadata()

        ## Set the datatype
        self.set_datatype(
            datatype, split_pattern, subsplit_pattern, subsplit_pattern_index
        )
        # Initialize df
        if autoload:
            self.df = self.load()

        # For parallel usage
        self.parallel = parallel

    ######################
    # dataset operations #
    ######################

    def set_path(self, path: str, ensure_path=True) -> None:
        """Set the current path.

        Args:
            path (str): The path to set.
        """
        self.path = path
        if ensure_path:
            self._create_path()

class LoaderTSdf(TSloader):
    """Use to write, load and modify a timeseries dataset.

    A TSloader is assigned a path to a "dataset". Optionally, it can have a
    "datatype" which informs about the structure of the data. "Datatype" is a
    collection of multiple input with different "IDs". A given "datatype" as the
    exact same "features" which is the data indexed with a "timestamp" (the
    timeseries).

    A "datatype" can be splitted on different files on disk, this is called a
    "split_pattern". A TSloader with that "datatype" and a "subsplit" (either with names
    or indices) can manipulate the data from the files. It is used when a single
    datatype is too large or for parallelization purposes.

    The split_pattern is an "attribute" of a the datatype, stored in metadata. It can be updated if new
    data of split patterns are needed, but it is more fixed as a way to name the file
    for the data. It is stored in memory as metadata.

    On the other hand, the subsplit_pattern, is more dynamic, it depends on the
    specific TSloader used to load the data. It tells the TSloader the (sub)-files to
    load for a specific datatype. For an example see "example_multiprocess.ipynb".

    Notes :
        Most of the attributes are better changed using their 'set' method or by
        pdefining a new loader.

    Args:
        path (str): Sets attribute of the same name.
        datatype (str): Sets attribute of the same name.
        split_pattern (np.ndarray, optional): Sets attribute of the same name.
        subsplit_pattern (np.ndarray , optional): The subsplit scheme to use.
            Default is to use the whole split.
        subsplit_pattern_index (np.ndarray , optional): The indices to use in subsplit.
            Default is to use all the indices from the split.
        parallel (bool, optional): Sets attribute of the same name.
        permission (str, optional): Sets attribute of the same name.

    Attributes:
        path (str): The path to the dataset.
        datatype (str): The type of data which inform about the
            structure of the data. It is used as part of the file name in the
            dataset.
        df (pd.DataFrame): The pandas' dataset.
        metadata (pd.DataFrame): The pandas' metadata.
        split_pattern (np.ndarray, optional): A given datatype is store in a sequence of
            splits. Used when a single datatype is too large or for
            parallelization.
        subsplit_pattern (np.ndarray , optional): The subsplit scheme to use.
            Default is to use the whole split_pattern.
        subsplit_pattern_index (np.narray , optional): The indices to use as subsplit_pattern.
            Default is to use all the indices from the split.
        parallel (bool): Parallel informn on how to manipulate metadata.
            Parallel must be set to True to use in parallel to be used in
            parallel. Default is False.
        permission (str): To choose between {'read', 'write', 'overwerite'},
            with an increasing level of permission for the loader. The options are :

            Permission is seen as permission for operations on disk.
            - 'read' : Read only the data on disk and change it on memory.
            - 'write' : Add only new datatype and new ID. Any operation that \
               would remove or change data or metadata will raise an error.
            - 'overwrite' (default) :  Do all operations and write on disk.

    """

    def __init__(self, **TSloader_args) -> "TSloader":
        """Init method."""
        # Permissions
        super().__init__(**TSloader_args)

    ######################
    # dataset operations #
    ######################

    def set_path(self, path: str, ensure_path=True) -> None:
        """Set the current path.

        Args:
            path (str): The path to set.
        """
        self.path = path
        if ensure_path:
            self._create_path()

    def _create_path(self) -> None:
        """Create the dataset if it doesn't exsist."""
        # if path doesn't exsist.
        if self.path != "" and not os.path.isdir(self.path):
            # Create path
            if self.permission != "read":
                logging.info(f"Path '{self.path}' does not exist, creating.")
                os.makedirs(self.path)
            else:
                raise ValueError(
                    "To create the path, you need more than the 'read' permission"
                )

    def _append_path(self, filename: str) -> str:
        """Give the filename appended with the path attribute.

        Args:
            filename (str): Name of the file.

        Returns:
            str: Filename with appended the loader path.

        """
        return os.path.join(self.path, filename)

    def set_permission(self, permission="write") -> None:
        """Set the current path.

        Args:
            permission (str, optional): To choose between {'read', 'write',
                'overwerite'}, with an increasing level of permission for the loader.
                The options are :

                - 'read' : Read only the data on disk and change it on memory.
                - 'write' : Add only new datatype and new ID. Any operation that \
                   would remove or change data or metadata will raise an error.
                - 'overwrite' (default) :  Do all operations and write on disk.

        """
        if permission not in ["read", "write", "overwrite"]:
            raise ValueError("Permission is either 'read', 'write' or 'overwrite'")

        self.permission = permission

    def rm_dataset(self, ignore_errors=True) -> None:
        """Remove dataset. Dangerous method.

        Args:
            ignore_errors (str, optional): If ignore_errors is set to True, errors
                    arising due to unsuccessful file removals will be ignored. This
                    is set to `True` by default

        Raises:
            ValueError: If permission is not overwerite.

        """
        if self.permission != "overwrite":
            raise ValueError("To remove the dataset, you need 'overwrite' permission")

        shutil.rmtree(self.path, ignore_errors=ignore_errors)

    def restart_dataset(self):
        self.rm_dataset(ignore_errors=True)
        self._create_path()

    def move_dataset(self, new_path: str) -> None:
        """Move dataset to another location.

        Change the path.

        Args:
            new_path (str): The path where to move the data.

        Raises:
            ValueError: If permission is not ovwerwrite or `self.path` is
                equal to `new_path`.
            OSError: If `new_path` directory exsists.

        """

        if self.permission != "overwrite":
            raise ValueError("To move the dataset, you need 'overwrite' permission")
        if os.path.isdir(new_path):
            raise OSError(
                f"'{new_path}' already exists, "
                + "to merge dataset use `merge_dataset`."
            )

        old_path = self.path
        self.set_path(new_path)

        for basename in os.listdir(old_path):
            filename = os.path.join(old_path, basename)
            if os.path.isfile(filename):
                os.rename(filename, self._append_path(basename))

    def copy_dataset(self, new_path: str) -> None:
        """Copy dataset to another location.

        Change the path.

        Args:
            new_path (str): The path where to copy the data.

        Raises:
            ValueError: If `self.path` is equal to `new_path`.
            OSError: If `new_path` directory exsists.

        """
        if self.permission == "read":
            raise ValueError("To copy the dataset, you need 'write' permission")

            raise ValueError(f"'{new_path}' is already the current dataset path.")
        if os.path.isdir(new_path):
            raise OSError(
                f"'{new_path}' already exists, "
                + "to merge dataset use `merge_dataset`."
            )

        old_path = self.path
        self.set_path(new_path)

        for basename in os.listdir(old_path):
            filename = os.path.join(old_path, basename)
            if os.path.isfile(filename):
                shutil.copyfile(filename, self._append_path(basename))

    def copy_datatype(self, new_path: str) -> None:
        """Copy dataset to another location.

        Args:
            new_path (str): The path where to copy the data.

        Raises:
            ValueError: If `self.path` is equal to `new_path`.
            OSError: If `new_path` directory exsists.

        """
        if self.permission == "read":
            raise ValueError("To copy the dataset, you need 'write' permission")
        if self.path == new_path:
            raise ValueError(f"'{new_path}' is already the current dataset path.")

        metadata_file = self.get_filename(self, for_metadata=True)

        old_path = self.path
        # create new path
        self.set_path(new_path)

        new_metadata_file = self.get_filename(self, for_metadata=True)
        shutil.copyfile(metadata_file, new_metadata_file)

        for split in self.get_split_pattern():
            self.set_current_split(split, autoload=False)
            dst = self.get_filename()
            src = os.path.join(old_path, os.path.basename(dst))
            shutil.copyfile(src, dst)

    def list_datatypes(self) -> np.ndarray:
        """List datatypes from dataset."""
        return np.unique(np.array(self.metadata.index))

    #######################
    # metadata operations #
    #######################

    def _add_datatype_to_metadata(self) -> None:
        """Add the current datatype to the metadata indices."""
        if self.metadata.empty:
            self.metadata = pd.DataFrame(
                columns=["datatype", "IDs", "features", "split_pattern"]
            )
            self.metadata["datatype"] = [self.datatype]
            self.metadata.set_index(["datatype"], inplace=True, drop=True)

            self.metadata.at[self.datatype, "IDs"] = np.array([])
            self.metadata.at[self.datatype, "features"] = np.array([])
            self.metadata.at[self.datatype, "split_pattern"] = np.array([])
        elif self.datatype not in self.metadata.index:
            datatype = self.metadata.index.append(pd.Index([self.datatype]))
            self.metadata = self.metadata.reindex(datatype, fill_value=np.array([[]]))
        # else datatype is already in metadata indices

    def _update_split_pattern_to_metadata(
        self, split_pattern: np.ndarray = np.array([])
    ) -> None:
        """Set split pattern in "metadata"

        Update split_pattern in metadata if needed, otherwise do nothing.

        Args:
            split_pattern (np.ndarray, optional):

        Raises:
            ValueError: If split_pattern exists and no overwrite permission is granted.

        """
        # if split_pattern is empty
        if np.size(split_pattern) == 0:
            if np.size(self.metadata.at[self.datatype, "split_pattern"]) != 0:
                # split pattern already defined in metadata, do nothing
                return
            split_pattern = np.array([])
        self.set_metadata(split_pattern=split_pattern)

    def set_metadata(self, **metadata: np.ndarray):
        """set metadata.

        Args:
            **metadata (np.ndarray):

        Raises:
            ValueError: If permission is not overwrite.

        """
        for key in metadata:
            if type(metadata[key]) is not np.ndarray:
                metadata[key] = np.array(metadata[key], ndmin=1)
            if key not in self.metadata.columns:
                self.metadata[key] = pd.Series(data=np.array([]))
            elif np.size(self.metadata[key]) > 0 and self.permission != "overwrite":
                raise ValueError(
                    f"{key} already exsists in metadata. "
                    + "To overwite it, you need the overwrite permission."
                )
            self.metadata.at[self.datatype, key] = metadata[key]

            # if ndim and length is 1, pandas reduce it to dim to 0.
            # This brings it back as it is suppose to be: ndim == 1.
            if metadata[key].ndim == 1 and len(metadata[key]) == 1:
<<<<<<< HEAD
                self.metadata = self.metadata.map(lambda arr: np.array(arr, ndmin=1))
=======
                self.metadata = self.metadata.map(
                    lambda arr: np.array(arr, ndmin=1)
                )
>>>>>>> db39ee64

    def update_metadata_from_df(self, df=None) -> None:
        """Update metadata using df."""
        if df is None:
            df = self.df
        self.append_to_metadata(
            IDs=np.unique(np.array(df.index.get_level_values("ID")))
        )
        self.append_to_metadata(features=np.array(df.columns))

    def update_split_from_dataset(self) -> None:
        """Update metadata using df."""
        split_pattern = []
        for filename in os.listdir(self.path):
            if filename[0 : len(self.datatype)] == self.datatype:
                filename = os.path.splitext(filename)[0]
                split_pattern.append(filename[len(self.datatype) + 1 :])

        split_pattern = np.sort(split_pattern)
        self.set_metadata(split_pattern=split_pattern)

    def update_dataset_metadata(self) -> None:
        """Update metadata using df."""
        for datatype in self.list_datatypes():
            self.set_datatype(datatype)
            self.df = self.load()

            self.update_metadata_from_df()
            self.update_split_from_dataset()

        if not self.metadata.empty:
            self.write_metadata()

    def append_to_metadata(self, **metadata: np.ndarray) -> None:
        """Verify if entry is already there before append.

        Args:
            **metadata (np.ndarray):
        """
        for key in metadata:
            if key not in self.metadata.columns:
                self.metadata[key] = ""
                self.metadata.at[self.datatype, key] = metadata[key]

            updated_metadata = np.unique(
                np.append(self.metadata.at[self.datatype, key], [metadata[key]])
            )
            self.set_metadata(**{key: updated_metadata})

    def merge_metadata(self, write_metadata: bool = True, rm: bool = True) -> None:
        """Merge metadata between 'metadata-' file.

        Args:
            write (bool, optional): Whether or not to write the merged metadata.
            rm (bool, optional): Whether or not to removed all the 'metadata-' files
                after the merge.

        Raises:
            ValueError: If trying to write metadata with 'read'
                permission; Or if trying to remove metadata (on disk or
                memory) without 'overwrite' permission; Or if `parallel`
                attribute is `True`.

        """
        if self.permission == "read" and self.write:
            raise ValueError(
                "You cannot write metadata while merging " + "with 'read' permission."
            )
        elif self.permission != "overwrite" and rm:
            raise ValueError(
                "You cannot remove metadata while merging "
                + "without 'overwrite' permission."
            )

        elif not self.metadata.empty and self.permission != "overwrite":
            raise ValueError(
                "Trying to merge metadata but it already exists. "
                + "To force it, change permission to 'overwrite'."
            )

        if self.parallel:
            raise ValueError(
                "Set the parallel execution attribute " + "to `False` before merging."
            )

        datatype_keep = self.datatype
        self.metadata = pd.DataFrame()
        for filename in os.listdir(self.path):
            if filename[0:9] == "metadata-":
                metadata_file = self._append_path(filename)
                new_metadata = pd.read_parquet(metadata_file)
                for datatype in new_metadata.index:
                    self.datatype = datatype
                    self._add_datatype_to_metadata()
                    features = new_metadata.loc[self.datatype, "features"]
                    IDs = new_metadata.loc[self.datatype, "IDs"]
                    split_pattern = new_metadata.loc[self.datatype, "split_pattern"]

                    self.append_to_metadata(
                        split_pattern=split_pattern, IDs=IDs, features=features
                    )

                # remove metadata-* file
                if rm:
                    os.remove(metadata_file)

        self.datatype = datatype_keep
        if write_metadata and not self.metadata.empty:
            self.write_metadata()

    @staticmethod
<<<<<<< HEAD
    def merge_splitted_files(
        loader, n_jobs, write_metadata: bool = True, rm: bool = True
    ) -> None:
        if loader.permission == "read" and write:
=======
    def merge_splitted_files(loader, n_jobs, write_metadata: bool = True, rm: bool = True) -> None:
        if loader.permission == "read" and self.write:
>>>>>>> db39ee64
            raise ValueError(
                "You cannot write metadata while merging " + "with 'read' permission."
            )
        elif loader.permission != "overwrite" and rm:
            raise ValueError(
                "You cannot remove metadata while merging "
                + "without 'overwrite' permission."
            )
        elif not loader.metadata.empty and loader.permission != "overwrite":
            raise ValueError(
                "Trying to merge metadata but it already exists. "
                + "To force it, change permission to 'overwrite'."
            )
        if loader.parallel:
            raise ValueError(
                "Set the parallel execution attribute " + "to `False` before merging."
            )

        def merge_day_wise(loader, new_split):
            merge_loader = LoaderTSdf(path=loader.path, datatype=loader.datatype)
            merge_loader.set_metadata(split_pattern=new_split_pattern)
            merge_loader.set_current_split(new_split)
            for old_split in loader.get_split_pattern():
                if old_split[split_substr_start:split_substr_end] == new_split:
                    loader.set_current_split(old_split)
                    merge_loader.add_data(
                        loader.df, format_df=False, update_metadata=False
                    )
                    if rm:
                        os.remove(loader.get_filename())
            merge_loader.write(write_metadata=False)

        # change metadata split_pattern
        split_substr_start = 0
        split_substr_end = 8
        new_split_pattern = np.unique(
            np.array(
                list(
                    map(
                        lambda split: split[split_substr_start:split_substr_end],
                        loader.get_split_pattern(),
                    )
                )
            )
        )

        Parallel(n_jobs=n_jobs)(
            delayed(merge_day_wise)(loader, new_split)
            for new_split in new_split_pattern
        )

        if write_metadata:
            metadata_loader = LoaderTSdf(path=loader.path, datatype=loader.datatype)
            metadata_loader.set_metadata(split_pattern=new_split_pattern)
            metadata_loader.write_metadata()

    def toggle_parallel(self) -> None:
        """Toggle parallel option."""
        if self.parallel:
            self.parallel = False
            print("Parallel mode deactivated")
        else:
            self.parallel = True
            print("Parallel mode activated")

    def load_metadata(self) -> pd.DataFrame:
        """Load datataset's metadata.

        Returns:
            pd.DataFrame: The pandas' metadata.

        """
        metadata_file = self.get_filename(for_metadata=True)
        if os.path.isfile(metadata_file):
            self.metadata = pd.read_parquet(metadata_file)
        else:
            self.metadata = pd.DataFrame()

        return self.metadata

    def write_metadata(self) -> None:
        """Write datataset's metadata.

        Raises:
            ValueError: If permission is read.

        """
        if self.permission == "read":
            raise ValueError("This loader has only 'read' permission.")
        self.metadata.to_parquet(self.get_filename(for_metadata=True))

    #######################
    # datatype operations #
    #######################

    def set_datatype(
        self,
        datatype: str,
        split_pattern: np.ndarray = np.array([]),
        subsplit_pattern: np.ndarray = np.array([]),
        subsplit_pattern_index: np.ndarray = np.array([]),
    ) -> None:
        """Change datatype and split_pattern used to load data.

        Args:
            datatype (str): The datatype to set.
            split_pattern (np.ndarray, optional): The split_pattern to set.
            subsplit_pattern (np.ndarray, optional): The subsplit names to set.
            subsplit_pattern_index (np.ndarray, optional): The subsplit indices to set.

        Raises:
            ValueError: If `datatype` is undefined.

        """
        if datatype is None:
            return

        self.datatype = datatype

        # update metadata
        self._add_datatype_to_metadata()
        self._update_split_pattern_to_metadata(split_pattern)

        # set subsplit_pattern for loader
        self.set_subsplit_pattern(subsplit_pattern, subsplit_pattern_index)

    def train_test_split(self, train_size=None, test_size=None, rounding="before"):
        if train_size is None and test_size is None:
            train_size = 0.7
            test_size = 0.3
        elif train_size is None:
            train_size = 1 - test_size
        elif test_size is None:
            test_size = 1 - train_size

        if train_size + test_size != 1:
            raise ValueError("The sum of 'train_size' and 'test_size' must be 1.")

        split_index = train_size * self.get_df().shape[0]
        if rounding == "before":
            split_index = math.floor(split_index)
        elif rounding == "after":
            split_index = math.ceil(split_index)

        train = self.get_df(end_index=split_index)
        test = self.get_df(start_index=split_index + 1)
        return train, test

    def get_df(
        self,
        start=None,
        start_index=None,
        end=None,
        end_index=None,
        IDs=None,
        timestamps=None,
        dims=None,
        features=None,
    ):
        """Alias for get_timeseries

        Use get_timeseries instead. About to be deprecated.
        """
        return self.get_timeseries(
            start=start,
            start_index=start_index,
            end=end,
            end_index=end_index,
            IDs=IDs,
            timestamps=timestamps,
            dims=dims,
            features=features,
        )

    def get_timestamp(
        self, start=None, start_index=None, end=None, end_index=None, IDs=None
    ):
        """Get timestamp for the datatype."""
        if IDs is None:
            IDs = slice(None)

        if start is not None and start_index is not None:
            raise ValueError("Either give start or a start_index")
        elif end is not None and end_index is not None:
            raise ValueError("Either give end or a end_index")

        # get all timestamps
        timestamps = pd.unique(self.df.loc[IDs].index.get_level_values("timestamp"))
        # If len(IDs) == 1, timestamps is sorted.
        if type(IDs) is slice or len(IDs) != 1:
            timestamps = np.sort(timestamps)
        if start is not None:
            start_index = timestamps.searchsorted(start)
        if end is not None:
            end_index = timestamps.searchsorted(end)

        return timestamps[start_index:end_index]

    def get_timeseries(
        self,
        start=None,
        start_index=None,
        end=None,
        end_index=None,
        IDs=None,
        timestamps=None,
        dims=None,
        features=None,
    ):
        """Get DataFrame for the datatype.

        Much more efficient if IDs is provided and list is short

        If "IDs", "timestamps" or "dims" is specify, fix that value. Otherwise
        returns the entries corrresponding to all values. The more efficient in
        memory is to have, at most, one specific fix value.
        """
        args = [start, start_index, end, end_index, IDs, timestamps, dims, features]
        if self.df.empty or all(arg is None for arg in args):
            return self.df

        # timestamps related args are not all None
        if timestamps is None and any(arg is not None for arg in args[0:4]):
            timestamps = self.get_timestamp(
                start=start,
                start_index=start_index,
                end=end,
                end_index=end_index,
                IDs=IDs,
            )
        else:
            timestamps = slice(None)

        # What follows does self.df.loc[IDs, timestamps, dims][features], but much more quickly
        if IDs is None:
            IDs = slice(None)
        if dims is None:
            dims = slice(None)
        if features is None:
            features = slice(None)

        df = self.df.loc[IDs]

        # keep index information in columns
        df = df.reset_index(drop=False)
        df.set_index(["ID", "timestamp", "dim"], drop=False, inplace=True)

        # drop ID index
        df = df.droplevel("ID")
        # fix and drop timestamps
        df = df.loc[timestamps]
        df = df.droplevel("timestamp")
        ## fix dims
        df = df.loc[dims]

        # set index back
        df.set_index(["ID", "timestamp", "dim"], drop=True, inplace=True)

        return df[features]

    def get_split_pattern(
        self,
    ):
        return self.metadata.at[self.datatype, "split_pattern"]

    def set_subsplit_pattern(
        self,
        subsplit_pattern: np.ndarray = np.array([]),
        subsplit_pattern_index: np.ndarray = np.array([]),
    ) -> None:
        """Set the subsplit_pattern for the loader to act on.

        If no subsplit_pattern or subsplit_pattern_index is given, load the whole
        split_pattern as the subsplit_pattern.

        Args:
            subsplit_pattern (np.ndarray, optional): The subsplit names to set.
            subsplit_pattern_index (np.ndarray, optional): The subsplit indices to set.

        Raises:
            ValueError: If both `subsplit_pattern` and `subsplit_pattern_index`
                are given as parameters or if they are, respectively,
                invalid for the data's split_pattern.

        """
        if np.size(subsplit_pattern) != 0 and np.size(subsplit_pattern_index) != 0:
            raise ValueError(
                "Give either subsplit_pattern or subsplit_pattern_index, not both."
            )
        elif np.size(subsplit_pattern) == 0 and np.size(subsplit_pattern_index) == 0:
            self.subsplit_pattern = self.metadata.at[self.datatype, "split_pattern"]
        elif np.size(subsplit_pattern_index) != 0:
            split_pattern = self.metadata.at[self.datatype, "split_pattern"]
            if max(subsplit_pattern_index) < len(split_pattern):
                self.subsplit_pattern = [
                    split_pattern[i] for i in subsplit_pattern_index
                ]
            else:
                raise ValueError("Invalid split indices.")
        else:  # subsplit_pattern is not None:
            split_pattern = self.metadata.at[self.datatype, "split_pattern"]
            if set(subsplit_pattern).issubset(set(split_pattern)):
                self.subsplit_pattern = subsplit_pattern
            else:
                raise ValueError("Invalid split names.")

        if len(self.subsplit_pattern) > 0:
            self.current_split = self.subsplit_pattern[0]
        else:
            self.current_split = ""

    def reset_current_split(self, autoload=True) -> None:
        """Reset split index to 0."""
        self.current_split = self.subsplit_pattern[0]
        if autoload:
            self.load()

    def next_current_split(self, autoload=True) -> None:
        """Increment split index by 1."""
        if type(self.subsplit_pattern) is np.ndarray:
            split_index = (
                np.where(self.subsplit_pattern == self.current_split)[0][0] + 1
            )
        elif type(self.subsplit_pattern) is list:
            split_index = self.subsplit_pattern.index(self.current_split) + 1

        if split_index < len(self.subsplit_pattern):
            self.current_split = self.subsplit_pattern[split_index]
            if autoload:
                self.load()
        else:
            raise IndexError("next split out of range")

    def set_current_split(self, new_split: str, autoload=True) -> None:
        """Set the split.

        Args:
            index (int): Value to set the current split index.

        """
        self.current_split = new_split
        if autoload:
            self.load()

    def index_set_current_split(self, index: int, autoload=True) -> None:
        """Set the split index.

        Args:
            index (int): Value to set the current split index.

        """
        self.current_split = self.subsplit_pattern[index]
        if autoload:
            self.load()

    def get_filename(self, for_metadata: bool = False) -> None:
        if for_metadata:
            filename = "metadata"
            if self.parallel:
                filename += "-" + self.current_split
            filename += ".pqt"
            return self._append_path(filename)

        filename = self.datatype + "-" + self.current_split + ".pqt"
        return self._append_path(filename)

    def load(self) -> pd.DataFrame:
        """Load datatatype's data.

        Returns:
            pd.DataFrame: The pandas' data.

        """
        filename = self.get_filename()
        if self.datatype is None or not os.path.isfile(filename):
            self.df = pd.DataFrame(
                index=pd.MultiIndex.from_arrays(
                    [[], [], []], names=("ID", "timestamp", "dim")
                )
            )
        else:
            self.df = pd.read_parquet(filename)
        return self.df

    def write(self, write_metadata=True) -> None:
        """Write datatatype's data.

        Raises:
            ValueError: If permission is only 'read' or if attribute `datatype` is not
                defined.

        """
        if self.permission == "read":
            raise ValueError("This loader has only 'read' permission.")
        elif self.datatype is None:
            raise ValueError("No defined datatype.")

        self.df.to_parquet(self.get_filename())

        if write_metadata:
            self.write_metadata()

    def set_df(
        self,
        df: pd.DataFrame = None,
        ID: str = None,
        dim_label: np.ndarray = None,
        timestamp: np.ndarray = None,
        format_df: bool = True,
        update_metadata: bool = True,
    ) -> None:
        """Set datatatype's DataFrame.

        Args:
            df (pd.DataFrame): A dataframe with data for the datatype.

        Raises:
            ValueError: If trying to overwrite data without 'overwrite' permission
                or `df` is not well-defined.

        """
        if len(df) > 0 and self.permission != "overwrite":
            raise ValueError(
                "To change a non-empty datatype, you need 'overwrite' permission."
            )
        if format_df:
            df = convert_to_TSdf(
                data=df,
                ID=ID,
                timestamp=timestamp,
                dim_label=dim_label,
            )
        if update_metadata:
            self.update_metadata_from_df(df)  # upate metadata
        self.df = df

    def rm_datatype(self, rm_from_metadata: bool = True) -> None:
        """Remove datatatype's data.

        Args:
            rm_from_metadata (bool, optional): If the datatype should also be removed
                from metadata. Default is True.

        Raises:
            ValueError: If permission is not overwrite or `self.path` is equal to
                `new_path`.

        """
        if self.permission != "overwrite":
            raise ValueError("To remove a datatype, you need 'overwrite' permission")
        elif self.df.empty:
            raise ValueError("Trying to remove nonexistent datatype.")
        self.df = pd.DataFrame(
            index=pd.MultiIndex.from_arrays(
                [[], [], []], names=("ID", "timestamp", "dim")
            )
        )

        if rm_from_metadata:
            self.metadata.drop(self.datatype, inplace=True)

    #######################
    # add data to dataype #
    #######################

    def get_IDs(self):
        return self.metadata.loc[self.datatype, "IDs"]

    def get_dim_label(self, ID):
        return self.get_df(IDs=[ID]).index.get_level_values("dim").unique()

    def add_data(
        self,
        data=None,
        ID: str = None,
        dim_label: np.ndarray = None,
        timestamp: np.ndarray = None,
        feature_label: np.ndarray = None,
        collision: str = "update",
        format_df: bool = True,
        update_metadata: bool = True,
    ) -> None:
        """Add ID to datatype.

        Caution, it Changes df. `df`'s columns could include "ID", "timestamp",
        "dim". If they don't have either, one will be provided for them.

        Quicker if ID is provided


        If no dim_label is given, assumes the number of dependent dimension is 1.

        Args:
            df (pd.DataFrame): A dataframe with data for a given `ID`.
            ID (str): The unique identication name for the data.
            collision (str, optional): To choose between {'ignore', 'append',
                'update', 'overwerite'}

                - 'update' (default): Updates the value.
                - 'overwrite' : Overwrite the value.
                - 'ignore' : Does nothing.
                - 'append' : Append without index verification df
                   Dangerous: could lead to multiple timestamp problem.

        Raises:
            ValueError: If `ID` is not well-defined or if trying to
                overwrite data without the permission.

        """
        # format data
        if data is None:
            if not self.df.empty and collision == "overwrite":
                self.df = pd.DataFrame(
                    index=pd.MultiIndex.from_arrays(
                        [[], [], []], names=("ID", "timestamp", "dim")
                    )
                )
            return

        if format_df:
            df = convert_to_TSdf(
                data,
                ID=ID,
                timestamp=timestamp,
                dim_label=dim_label,
                feature_label=feature_label,
            )
        else:
            df = data
        if ID is None:
            IDs = np.unique(np.array(df.index.get_level_values("ID")))

        if update_metadata:
            self.update_metadata_from_df(df)  # upate metadata

        if collision == "update" and self.permission == "overwrite":
            self.df = df.combine_first(self.df)
            return

        if ID in self.df.index:
            if collision == "ignore":
                return
            elif collision == "overwrite" and self.permission == "overwrite":
                self.rm_ID(ID, rm_from_metadata=False)  # Keep metadata
                self.df = df.combine_first(self.df)
            else:
                raise ValueError(
                    "Trying to 'overwrite' an ID without permission; "
                    " Or collision parameter not valid"
                )
        else:
            # Append the ID to `self.df`.
            self.df = df.combine_first(self.df)
            # faster?
            # self.df = pd.concat([self.df, df], axis=0)

    def add_feature(
        self, df: pd.DataFrame = None, ID: str = None, feature: str = None
    ) -> None:
        """Add feature to ID in datatype, merging on 'timestamp'.

        This method needs the overwrite permission because you overwrite an ID by
        providing a feature, hence changing the length of the ID.

        If ID is not specify, add it to all datatype. If feature already present and
        not overwrite, gives a warning.  To use `add_feature`, you need overwrite
        permission, because you overwrite the previous features to have the same
        lenght as the added `feature`.

        Args:
            df (pd.DataFrame): A dataframe with a `feature` column for a given `ID`.
            ID (str): The unique identication name for the data.
            feature (str): The feature name for the column.

        Raises:
            ValueError: If `ID`, `feature` or `df` are not well-defined or if trying to
                overwrite data without the permission.

        """
        if df is None or "timestamp" not in df.columns or feature not in df.columns:
            raise ValueError("Need a well-defined DataFrame.")
        elif ID is None:
            raise ValueError("Need an ID.")
        elif feature is None:
            raise ValueError("Need a feature.")

        if self.permission != "overwrite":
            raise ValueError("Trying to `add_feature` without 'overwrite' permission")

        if ID not in self.df.index:
            # ID not in self.df, use the `add_data` method
            self.add_data(df, ID)  # Metadata handled there
        else:
            # ID in self.df, overwrite ID row
            current_ID = self.df.loc[ID].reset_index(drop=False)
            df = df.reset_index(drop=False)
            if "index" in np.array(df.columns):  # remove index column is it's there
                df = df.drop(columns=["index"])
            df_ID = df.combine_first(current_ID)
            # You need to overwrite the ID, to have same input length
            self.add_data(df_ID, ID, collision="overwrite")  # Metadata handled there

    ############################
    # remove data from dataype #
    ############################

    def rm_ID(self, ID: str = None, rm_from_metadata: bool = True) -> None:
        """Remove ID to datatype.

        Args:
            ID (str): The unique identication name for the data.
            rm_from_metadata (bool, optional): If the `ID` should also be removed from
                metadata. Default is True.

        Raises:
            ValueError: If permission is not "overwrite" or if `ID` is not in the
                index of `self.df`.

        """
        if self.permission != "overwrite":
            raise ValueError("To remove an ID, you need 'overwrite' permission.")

        elif ID not in self.df.index:
            raise ValueError("ID does not exsit and trying to remove it.")

        # update df
        self.df.drop(index=ID, level="ID", inplace=True)
        if rm_from_metadata:
            self.set_metadata(IDs=np.array(self.df.index.droplevel(1).unique()))

    def rm_feature(self, feature: str = None, rm_from_metadata: bool = True) -> None:
        """Remove feature to datatype.

        Args:
            feature (str): The feature name for the column.
            rm_from_metadata (bool, optional): If the `feature` should also be removed
                from metadata. Default is True.

        Raises:
            ValueError: If permission is not "overwrite" or if `feature` is not in the
                columns of `self.df`.

        """
        if self.permission != "overwrite":
            raise ValueError("To remove a feature, you need 'overwrite' permission")
        elif feature not in self.df.columns:
            raise ValueError("Trying to remove nonexistent feature.")

        # update df
        self.df.drop(columns=feature, inplace=True)
        if rm_from_metadata:
            self.set_metadata(features=np.array(self.df.columns.unique()))


class LoaderTSdfCSV(LoaderTSdf):
    def get_filename(self, for_metadata: bool = False) -> None:
        if for_metadata:
            filename = "metadata"
            if self.parallel:
                filename += "-" + self.datatype + "-" + self.current_split
            filename += ".csv"
            return self._append_path(filename)

        filename = self.datatype + "-" + self.current_split + ".csv"
        return self._append_path(filename)

    def load_metadata(self) -> pd.DataFrame:
        """Load datataset's metadata.

        Returns:
            pd.DataFrame: The pandas' metadata.

        """
        metadata_file = self.get_filename(for_metadata=True)
        if os.path.isfile(metadata_file):
            self.metadata = pd.read_csv(metadata_file)
        else:
            self.metadata = pd.DataFrame()

        return self.metadata

    def write_metadata(self) -> None:
        """Write datataset's metadata.

        Raises:
            ValueError: If permission is read.

        """
        if self.permission == "read":
            raise ValueError("This loader has only 'read' permission.")
        self.metadata.to_csv(self.get_filename(for_metadata=True))

    def load(self) -> pd.DataFrame:
        """Load datatatype's data.

        Returns:
            pd.DataFrame: The pandas' data.

        """
        filename = self.get_filename()
        if self.datatype is None or not os.path.isfile(filename):
            self.df = pd.DataFrame(
                index=pd.MultiIndex.from_arrays(
                    [[], [], []], names=("ID", "timestamp", "dim")
                )
            )
        else:
            self.df = pd.read_csv(filename)
        return self.df

    def write(self, write_metadata=True) -> None:
        """Write datatatype's data.

        Raises:
            ValueError: If permission is only 'read' or if attribute `datatype` is not
                defined.

        """
        if self.permission == "read":
            raise ValueError("This loader has only 'read' permission.")
        elif self.datatype is None:
            raise ValueError("No defined datatype.")

        self.df.to_csv(self.get_filename())

        if write_metadata:
            self.write_metadata()

    def merge_metadata(self, write_metadata: bool = True, rm: bool = True) -> None:
        """Merge metadata between 'metadata-' file.

        Args:
            write (bool, optional): Whether or not to write the merged metadata.
            rm (bool, optional): Whether or not to removed all the 'metadata-' files
                after the merge.

        Raises:
            ValueError: If trying to write metadata with 'read'
                permission; Or if trying to remove metadata (on disk or
                memory) without 'overwrite' permission; Or if `parallel`
                attribute is `True`.

        """
        if self.permission == "read" and self.write:
            raise ValueError(
                "You cannot write metadata while merging " + "with 'read' permission."
            )
        elif self.permission != "overwrite" and rm:
            raise ValueError(
                "You cannot remove metadata while merging "
                + "without 'overwrite' permission."
            )

        elif not self.metadata.empty and self.permission != "overwrite":
            raise ValueError(
                "Trying to merge metadata but it already exists. "
                + "To force it, change permission to 'overwrite'."
            )

        if self.parallel:
            raise ValueError(
                "Set the parallel execution attribute " + "to `False` before merging."
            )

        datatype_keep = self.datatype
        self.metadata = pd.DataFrame()
        for filename in os.listdir(self.path):
            if filename[0:9] == "metadata-":
                metadata_file = self._append_path(filename)
                new_metadata = pd.read_csv(metadata_file)
                for datatype in new_metadata.index:
                    self.datatype = datatype
                    self._add_datatype_to_metadata()
                    features = new_metadata.loc[self.datatype, "features"]
                    IDs = new_metadata.loc[self.datatype, "IDs"]
                    split_pattern = new_metadata.loc[self.datatype, "split_pattern"]

                    self.append_to_metadata(
                        split_pattern=split_pattern, IDs=IDs, features=features
                    )

                # remove metadata-* file
                if rm:
                    os.remove(metadata_file)

        self.datatype = datatype_keep
        if write_metadata and not self.metadata.empty:
            self.write_metadata()


class LoadersProcess:
    """A collection of loaders and a function to apply to them using multiprocessing.


    Need to respect:
    - n_procs + n_loaders <= n threads
    - 2 * n_loaders <= n threads

    Args:
        loaders (TSLoader): Sets attribute of the same name.
        function Callable[[TSloader], None]): Sets attribute of the same name.

    Attributes:
        loaders ("TSLoader"): list of loaders to use with their split_pattern for
            multiprocessing.
        df_function Callable[["TSloader"], None]): A function to apply to every a df
            every loaders.
        loader_function Callable[["TSloader"], None]): A function to apply to every split_pattern of
            every loaders.

    """

    def __init__(
        self,
        data_path=None,
        output_path=None,
        datatype="",
        output_datatype=None,
        n_procs=1,
        n_loaders=1,
        IDs=None,
        subsplit_pattern=None,
        loader_function: Callable[["TSloader"], None] = None,
        df_function: Callable[[pd.DataFrame], None] = None,
        loaders: "TSloader" = None,
        autoload=True,
        parallel=True,
    ):
        """Init method."""

        def df_function_wrap(loader, IDs):
            if type(IDs) is not list:
                IDs = [IDs]
            try:
                df = loader.get_df(IDs=IDs)
            except KeyError:
                print(IDs, "not in ", loader.current_split, "data")
                return

            split = loader.current_split + "_" + "".join(IDs)
            output_loader = LoaderTSdf(
                path=self.output_path,
                datatype=self.output_datatype,
                split_pattern=split,
                parallel=self.parallel,
            )
            df_function(df, output_loader)

        self.set_loaders(
            data_path=data_path,
            datatype=datatype,
            subsplit_pattern=subsplit_pattern,
            n_loaders=n_loaders,
            loaders=loaders,
        )

        self.datatype = self.loaders[0].datatype
        self.data_path = self.loaders[0].path

        if output_path is None:
            output_path = self.data_path
        if output_datatype is None:
            output_datatype = self.datatype

        if loader_function is None:
            loader_function = lambda loader: None
        if df_function is None:
            df_function = lambda split, ID, df: None

        if IDs is None:
            IDs = self.loaders[0].get_IDs()

        self.loader_function = loader_function
        self.df_function = df_function_wrap
        self.n_procs = n_procs
        self.output_path = output_path
        self.output_datatype = output_datatype
        self.IDs = IDs
        self.autoload = autoload
        self.parallel = parallel

    def run_ID(self, merge_data=False):
        """For every ID, apply `df_function` attribute optionally in parallel."""

        def df_ID_function(loader):
            for split in loader.subsplit_pattern:
                loader.set_current_split(split, autoload=self.autoload)
                # run df_function in parallel with the available n_procs
                if self.parallel:
                    Parallel(n_jobs=self.n_procs)(
                        delayed(self.df_function)(loader, IDs) for IDs in self.IDs
                    )
                else:
                    for IDs in self.IDs:
                        self.df_function(loader, IDs)

        if self.parallel:
            Parallel(n_jobs=len(self.loaders))(
                delayed(df_ID_function)(loader) for loader in self.loaders
            )
        else:
            for loader in self.loaders:
                df_ID_function(loader)

        if self.parallel and merge_data:
            output_loader = LoaderTSdf(
                path=self.output_path, datatype=self.output_datatype
            )
            output_loader.merge_metadata()
            LoaderTSdf.merge_splitted_files(output_loader, len(self.loaders))

    def run_loader(self):
        def loaders_split_function(loader):
            for split in loader.subsplit_pattern:
                loader.set_current_split(split, autoload=self.autoload)
                self.loader_function(loader)

        if self.parallel:
            Parallel(n_jobs=len(self.loaders))(
                delayed(loaders_split_function)(loader) for loader in self.loaders
            )
        else:
            for loader in self.loaders:
                loaders_split_function(loader)

    def set_loaders(
        self,
        data_path=None,
        datatype="",
        subsplit_pattern=None,
        n_loaders=1,
        loaders: "TSloader" = None,
    ):
        if loaders is None:
            if data_path is None:
                raise ValueError("Need data_path")
            metaloader = LoaderTSdf(path=data_path, datatype=datatype)

            if subsplit_pattern is None:
                subsplit_pattern = metaloader.get_split_pattern()
            last_split_index = len(subsplit_pattern)

            if last_split_index == 0:
                raise ValueError("split_pattern not defined.")
            if n_loaders > last_split_index:
                raise ValueError("n_loaders greater than length of subsplit pattern.")

            loaders = []
            for i in range(n_loaders - 1):
                subsplit_index = slice(
                    *[last_split_index // n_loaders * j for j in [i, i + 1]]
                )
                loader = LoaderTSdf(
                    path=data_path,
                    datatype=datatype,
                    subsplit_pattern=subsplit_pattern[subsplit_index],
                    autoload=False,
                )
                loaders.append(loader)
            # i == n_loaders
            subsplit_index = slice(
                last_split_index // n_loaders * (n_loaders - 1), last_split_index
            )
            loader = LoaderTSdf(
                path=data_path,
                datatype=datatype,
                subsplit_pattern=subsplit_pattern[subsplit_index],
                autoload=False,
            )
            loaders.append(loader)

        self.loaders = loaders<|MERGE_RESOLUTION|>--- conflicted
+++ resolved
@@ -1,28 +1,16 @@
 from __future__ import annotations
 from abc import ABC
-<<<<<<< HEAD
-import logging
-import math
-import os
-import shutil
-=======
 import pandas as pd
 import numpy as np
 import math
 import os
 import shutil
 import logging
->>>>>>> db39ee64
 from typing import Callable
 
 from TSbench.TSdata.DataFormat import convert_to_TSdf
 from joblib import Parallel, delayed
-<<<<<<< HEAD
-import numpy as np
-import pandas as pd
-
-=======
->>>>>>> db39ee64
+
 
 class TSloader(ABC):
     def __init__(
@@ -73,6 +61,7 @@
         self.path = path
         if ensure_path:
             self._create_path()
+
 
 class LoaderTSdf(TSloader):
     """Use to write, load and modify a timeseries dataset.
@@ -388,13 +377,7 @@
             # if ndim and length is 1, pandas reduce it to dim to 0.
             # This brings it back as it is suppose to be: ndim == 1.
             if metadata[key].ndim == 1 and len(metadata[key]) == 1:
-<<<<<<< HEAD
                 self.metadata = self.metadata.map(lambda arr: np.array(arr, ndmin=1))
-=======
-                self.metadata = self.metadata.map(
-                    lambda arr: np.array(arr, ndmin=1)
-                )
->>>>>>> db39ee64
 
     def update_metadata_from_df(self, df=None) -> None:
         """Update metadata using df."""
@@ -506,15 +489,10 @@
             self.write_metadata()
 
     @staticmethod
-<<<<<<< HEAD
     def merge_splitted_files(
         loader, n_jobs, write_metadata: bool = True, rm: bool = True
     ) -> None:
-        if loader.permission == "read" and write:
-=======
-    def merge_splitted_files(loader, n_jobs, write_metadata: bool = True, rm: bool = True) -> None:
         if loader.permission == "read" and self.write:
->>>>>>> db39ee64
             raise ValueError(
                 "You cannot write metadata while merging " + "with 'read' permission."
             )
